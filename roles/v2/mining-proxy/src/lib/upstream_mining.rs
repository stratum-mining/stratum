use crate::EXTRANONCE_RANGE_1_LENGTH;
use roles_logic_sv2::utils::Id;

use super::downstream_mining::{Channel, DownstreamMiningNode, StdFrame as DownstreamFrame};
use async_channel::{Receiver, SendError, Sender};
use async_recursion::async_recursion;
use codec_sv2::{Frame, HandshakeRole, Initiator, StandardEitherFrame, StandardSv2Frame};
use network_helpers::noise_connection_tokio::Connection;
use roles_logic_sv2::{
    bitcoin::TxOut,
    channel_logic::{
        channel_factory::{ExtendedChannelKind, OnNewShare, ProxyExtendedChannelFactory, Share},
        proxy_group_channel::GroupChannels,
    },
    common_messages_sv2::{Protocol, SetupConnection},
    common_properties::{
        IsMiningDownstream, IsMiningUpstream, IsUpstream, RequestIdMapper, UpstreamChannel,
    },
    errors::Error,
    handlers::mining::{ParseUpstreamMiningMessages, SendTo, SupportedChannelTypes},
    job_creator::JobsCreators,
    job_dispatcher::GroupChannelJobDispatcher,
    mining_sv2::*,
    parsers::{CommonMessages, Mining, MiningDeviceMessages, PoolMessages},
    routing_logic::MiningProxyRoutingLogic,
    selectors::{DownstreamMiningSelector, ProxyDownstreamMiningSelector as Prs},
    template_distribution_sv2::{
        NewTemplate, SetNewPrevHash as SetNewPrevHashTemplate, SubmitSolution,
    },
    utils::{GroupId, Mutex},
};
use std::{collections::HashMap, sync::Arc};
use tokio::{net::TcpStream, task};
use tracing::error;

pub type Message = PoolMessages<'static>;
pub type StdFrame = StandardSv2Frame<Message>;
pub type EitherFrame = StandardEitherFrame<Message>;
pub type ProxyRemoteSelector = Prs<DownstreamMiningNode>;

use std::sync::atomic::AtomicBool;
/// USED to make sure that if a future new_template and a set_new_prev_hash are received together
/// the future new_template is always handled before the set new prev hash.
pub static IS_NEW_TEMPLATE_HANDLED: AtomicBool = AtomicBool::new(true);

#[derive(Debug)]
pub enum ChannelKind {
    Group(GroupChannels),
    Extended(Option<ProxyExtendedChannelFactory>),
    ExtendedWithNegotiator(Option<ProxyExtendedChannelFactory>),
}
impl ChannelKind {
    pub fn is_extended(&self) -> bool {
        match self {
            ChannelKind::Group(_) => false,
            ChannelKind::Extended(_) => true,
            ChannelKind::ExtendedWithNegotiator(_) => true,
        }
    }

    fn is_initialized(&self) -> bool {
        !matches!(
            self,
            ChannelKind::Extended(None) | ChannelKind::ExtendedWithNegotiator(None)
        )
    }

    fn get_factory(&mut self) -> &mut ProxyExtendedChannelFactory {
        match self {
            ChannelKind::Extended(Some(f)) => f,
            ChannelKind::ExtendedWithNegotiator(Some(f)) => f,
            _ => panic!("Channel factory not available"),
        }
    }

    fn has_factory(&mut self) -> bool {
        matches!(
            self,
            ChannelKind::Extended(Some(_)) | ChannelKind::ExtendedWithNegotiator(Some(_))
        )
    }

    fn initialize_factory(
        &mut self,
        group_id: Arc<Mutex<GroupId>>,
        extranonces: ExtendedExtranonce,
        downstream_share_per_minute: f32,
        upstream_target: Target,
        len: u16,
        up_id: u32,
    ) {
        match self {
            ChannelKind::Group(_) => panic!("Impossible to initialize factory for group channel"),
            ChannelKind::Extended(Some(_)) => panic!("Factory already initialized"),
            ChannelKind::ExtendedWithNegotiator(Some(_)) => panic!("Factory already initialized"),
            ChannelKind::Extended(None) => {
                let kind = ExtendedChannelKind::Proxy { upstream_target };
                let factory = ProxyExtendedChannelFactory::new(
                    group_id,
                    extranonces,
                    None,
                    downstream_share_per_minute,
                    kind,
                    Some(vec![]),
                    up_id,
                );
                *self = Self::Extended(Some(factory));
            }
            ChannelKind::ExtendedWithNegotiator(None) => {
                let kind = ExtendedChannelKind::ProxyJn { upstream_target };
                let job_creator: JobsCreators = JobsCreators::new(len as u8);
                let factory = ProxyExtendedChannelFactory::new(
                    group_id,
                    extranonces,
                    Some(job_creator),
                    downstream_share_per_minute,
                    kind,
                    Some(vec![]),
                    up_id,
                );
                *self = Self::ExtendedWithNegotiator(Some(factory));
            }
        }
    }
}

impl From<crate::ChannelKind> for ChannelKind {
    fn from(v: crate::ChannelKind) -> Self {
        match v {
            crate::ChannelKind::Group => Self::Group(GroupChannels::new()),
            crate::ChannelKind::Extended => Self::Extended(None),
            crate::ChannelKind::ExtendedWithNegotiator => Self::ExtendedWithNegotiator(None),
        }
    }
}

/// 1 to 1 connection with a pool
/// Can be either a mining pool or another proxy
/// 1 to 1 connection with an upstream node that implement the mining (sub)protocol can be either a a pool or an
/// upstream proxy.
#[derive(Debug, Clone)]
struct UpstreamMiningConnection {
    receiver: Receiver<EitherFrame>,
    sender: Sender<EitherFrame>,
}

impl UpstreamMiningConnection {
    async fn send(&mut self, sv2_frame: StdFrame) -> Result<(), SendError<EitherFrame>> {
        let either_frame = sv2_frame.into();
        match self.sender.send(either_frame).await {
            Ok(_) => Ok(()),
            Err(e) => Err(e),
        }
    }
}

#[derive(Clone, Copy, Debug)]
pub struct Sv2MiningConnection {
    version: u16,
    setup_connection_flags: u32,
    #[allow(dead_code)]
    setup_connection_success_flags: u32,
}

// Efficient stack do use JobDispatcher so the smaller variant (None) do not impact performance
// cause is used in already non performant environments. That to justify the below allow.
// https://rust-lang.github.io/rust-clippy/master/index.html#large_enum_varianT
#[allow(clippy::large_enum_variant)]
#[derive(Debug)]
pub enum JobDispatcher {
    Group(GroupChannelJobDispatcher),
    None,
}

/// Can be either a mining pool or another proxy
#[derive(Debug)]
pub struct UpstreamMiningNode {
    id: u32,
    total_hash_rate: u64,
    address: SocketAddr,
    connection: Option<UpstreamMiningConnection>,
    sv2_connection: Option<Sv2MiningConnection>,
    authority_public_key: [u8; 32],
    /// group_channel id/channel_id -> dispatcher
    pub channel_id_to_job_dispatcher: HashMap<u32, JobDispatcher>,
    /// Each relayed message that has a `request_id` field must have a unique `request_id` number,
    /// connection-wise.
    /// The `request_id` from the downstream is NOT guaranteed to be unique, so it must be changed.
    request_id_mapper: RequestIdMapper,
    downstream_selector: ProxyRemoteSelector,
    pub channel_kind: ChannelKind,
    group_id: Arc<Mutex<GroupId>>,
    recv_tp: Option<Receiver<(NewTemplate<'static>, u64)>>,
    recv_ph: Option<Receiver<(SetNewPrevHashTemplate<'static>, u64)>>,
    request_ids: Arc<Mutex<Id>>,
    pub channel_ids: Arc<Mutex<Id>>,
    downstream_share_per_minute: f32,
    pub solution_sender: Option<Sender<SubmitSolution<'static>>>,
    pub recv_coinbase_out: Option<Receiver<(Vec<TxOut>, u64)>>,
    #[allow(dead_code)]
    tx_outs: HashMap<u64, Vec<TxOut>>,
    first_ph_received: bool,
    // When a future job is received from an extended channel this is transformed to severla std
    // job for HOM downstream. If the job is future we need to keep track of the original job id and
    // the new job ids used for the std job and also which downstream received which id. When a set
    // new prev hash is received if it refer one of these ids we use this map and build the right
    // set new pre hash for each downstream.
    #[allow(clippy::type_complexity)]
    job_up_to_down_ids: HashMap<u32, Vec<(Arc<Mutex<DownstreamMiningNode>>, u32)>>,
}

use core::convert::TryInto;
use std::{net::SocketAddr, time::Duration};
use tracing::{debug, info};

/// It assume that endpoint NEVER change flags and version!
/// I can open both extended and group channel with upstream.
impl UpstreamMiningNode {
    #[allow(clippy::too_many_arguments)]
    pub fn new(
        id: u32,
        address: SocketAddr,
        authority_public_key: [u8; 32],
        channel_kind: crate::ChannelKind,
        group_id: Arc<Mutex<GroupId>>,
        recv_tp: Option<Receiver<(NewTemplate<'static>, u64)>>,
        recv_ph: Option<Receiver<(SetNewPrevHashTemplate<'static>, u64)>>,
        request_ids: Arc<Mutex<Id>>,
        channel_ids: Arc<Mutex<Id>>,
        downstream_share_per_minute: f32,
        solution_sender: Option<Sender<SubmitSolution<'static>>>,
        recv_coinbase_out: Option<Receiver<(Vec<TxOut>, u64)>>,
    ) -> Self {
        let request_id_mapper = RequestIdMapper::new();
        let downstream_selector = ProxyRemoteSelector::new();
        Self {
            id,
            total_hash_rate: 0,
            address,
            connection: None,
            sv2_connection: None,
            authority_public_key,
            channel_id_to_job_dispatcher: HashMap::new(),
            request_id_mapper,
            downstream_selector,
            channel_kind: channel_kind.into(),
            group_id,
            recv_tp,
            recv_ph,
            request_ids,
            channel_ids,
            downstream_share_per_minute,
            solution_sender,
            recv_coinbase_out,
            tx_outs: HashMap::new(),
            first_ph_received: false,
            job_up_to_down_ids: HashMap::new(),
        }
    }

    pub fn start_receiving_pool_coinbase_outs(self_mutex: Arc<Mutex<Self>>) {
        task::spawn(async move {
            let recv = self_mutex
                .safe_lock(|s| s.recv_coinbase_out.clone())
                .unwrap()
                .unwrap();
            while !self_mutex
                .safe_lock(|s| s.channel_kind.has_factory())
                .unwrap()
            {
                tokio::task::yield_now().await;
            }
            while let Ok((outs, _id)) = recv.recv().await {
                // TODO assuming that only one coinbase is negotiated with the pool not handling
                // different tokens, in order to do that we can use the out hashmap:
                // self.tx_outs.insert(id, outs)
                self_mutex
                    .safe_lock(|s| {
                        match &mut s.channel_kind {
                            ChannelKind::Group(_) => unreachable!(),
                            ChannelKind::Extended(_) => unreachable!(),
                            ChannelKind::ExtendedWithNegotiator(factory) => {
                                factory.as_mut().unwrap().update_pool_outputs(outs)
                            }
                        };
                    })
                    .unwrap();
            }
        });
    }

    pub fn start_receiving_new_template(self_mutex: Arc<Mutex<Self>>) {
        task::spawn(async move {
            Self::wait_for_channel_factory(self_mutex.clone()).await;
            let new_template_reciver = self_mutex
                .safe_lock(|a| a.recv_tp.clone())
                .unwrap()
                .unwrap();
            while !self_mutex.safe_lock(|s| s.first_ph_received).unwrap() {
                tokio::task::yield_now().await;
            }
            loop {
                let (mut message_new_template, token): (NewTemplate, u64) =
                    new_template_reciver.recv().await.unwrap();
                let (channel_id_to_new_job_msg, custom_job) = self_mutex
                    .safe_lock(|a| {
                        a.channel_kind
                            .get_factory()
                            .on_new_template(&mut message_new_template) // This is not efficient, to be changed if needed
                    })
                    .unwrap()
                    .unwrap();
                if let Some(custom_job) = custom_job {
                    let req_id = self_mutex
                        .safe_lock(|s| s.request_ids.safe_lock(|r| r.next()).unwrap())
                        .unwrap();
                    let custom_mining_job =
                        PoolMessages::Mining(Mining::SetCustomMiningJob(SetCustomMiningJob {
                            channel_id: self_mutex.safe_lock(|s| s.id).unwrap(),
                            request_id: req_id,
                            version: custom_job.version,
                            prev_hash: custom_job.prev_hash,
                            min_ntime: custom_job.min_ntime,
                            nbits: custom_job.nbits,
                            coinbase_tx_version: custom_job.coinbase_tx_version,
                            coinbase_prefix: custom_job.coinbase_prefix.clone(),
                            coinbase_tx_input_n_sequence: custom_job.coinbase_tx_input_n_sequence,
                            coinbase_tx_value_remaining: custom_job.coinbase_tx_value_remaining,
                            coinbase_tx_outputs: custom_job.coinbase_tx_outputs.clone(),
                            coinbase_tx_locktime: custom_job.coinbase_tx_locktime,
                            merkle_path: custom_job.merkle_path,
                            extranonce_size: custom_job.extranonce_size,
                            future_job: message_new_template.future_template,
                            token,
                        }));
                    Self::send(self_mutex.clone(), custom_mining_job.try_into().unwrap())
                        .await
                        .unwrap();
                }

                for (id, job) in channel_id_to_new_job_msg {
                    let downstream = self_mutex
                        .safe_lock(|a| a.downstream_selector.downstream_from_channel_id(id))
                        .unwrap()
                        .unwrap();
                    let message = MiningDeviceMessages::Mining(job);
                    DownstreamMiningNode::send(downstream, message.try_into().unwrap())
                        .await
                        .unwrap();
                }
                IS_NEW_TEMPLATE_HANDLED.store(true, std::sync::atomic::Ordering::SeqCst);
            }
        });
    }

    pub fn start_receiving_new_prev_hash(self_mutex: Arc<Mutex<Self>>) {
        task::spawn(async move {
            Self::wait_for_channel_factory(self_mutex.clone()).await;
            let prev_hash_reciver = self_mutex
                .safe_lock(|a| a.recv_ph.clone())
                .unwrap()
                .unwrap();
            loop {
                let (message_prev_hash, token) = prev_hash_reciver.recv().await.unwrap();
                let custom = self_mutex
                    .safe_lock(|a| {
                        a.channel_kind
                            .get_factory()
                            .on_new_prev_hash_from_tp(&message_prev_hash)
                    })
                    .unwrap();
                self_mutex
                    .safe_lock(|s| s.first_ph_received = true)
                    .unwrap();

                if let Ok(Some(custom_job)) = custom {
                    let req_id = self_mutex
                        .safe_lock(|s| s.request_ids.safe_lock(|r| r.next()).unwrap())
                        .unwrap();
                    let custom_mining_job =
                        PoolMessages::Mining(Mining::SetCustomMiningJob(SetCustomMiningJob {
                            channel_id: self_mutex.safe_lock(|s| s.id).unwrap(),
                            request_id: req_id,
                            version: custom_job.version,
                            prev_hash: custom_job.prev_hash,
                            min_ntime: custom_job.min_ntime,
                            nbits: custom_job.nbits,
                            coinbase_tx_version: custom_job.coinbase_tx_version,
                            coinbase_prefix: custom_job.coinbase_prefix.clone(),
                            coinbase_tx_input_n_sequence: custom_job.coinbase_tx_input_n_sequence,
                            coinbase_tx_value_remaining: custom_job.coinbase_tx_value_remaining,
                            coinbase_tx_outputs: custom_job.coinbase_tx_outputs.clone(),
                            coinbase_tx_locktime: custom_job.coinbase_tx_locktime,
                            merkle_path: custom_job.merkle_path,
                            extranonce_size: custom_job.extranonce_size,
                            future_job: false,
                            token,
                        }));
                    Self::send(self_mutex.clone(), custom_mining_job.try_into().unwrap())
                        .await
                        .unwrap();
                }
            }
        });
    }

    /// Try send a message to the upstream node.
    /// If the node is connected and there are no error return Ok(())
    /// If the node is connected and there is an error the message is not sent and an error is
    ///     returned and the upstream is marked as not connected.
    /// If the node is not connected it try to connect and send the message and everything is ok
    ///     the upstream is marked as connected and Ok(()) is returned if not an error is returned.
    pub async fn send(
        self_mutex: Arc<Mutex<Self>>,
        sv2_frame: StdFrame,
    ) -> Result<(), crate::lib::error::Error> {
        let (has_sv2_connection, mut connection, address) = self_mutex
            .safe_lock(|self_| {
                (
                    self_.sv2_connection.is_some(),
                    self_.connection.clone(),
                    self_.address,
                )
            })
            .unwrap();
        //let mut self_ = self_mutex.lock().await;

        match (connection.as_mut(), has_sv2_connection) {
            (Some(connection), true) => match connection.send(sv2_frame).await {
                Ok(_) => Ok(()),
                Err(e) => {
                    error!(
                        "Error sending message to upstream node. Trying to reconnect to {}: {}",
                        address, e
                    );
                    Self::connect(self_mutex.clone()).await.unwrap();
                    // It assume that enpoint NEVER change flags and version!
                    match Self::setup_connection(self_mutex).await {
                        Ok(()) => Ok(()),
                        Err(()) => panic!(),
                    }
                }
            },
            // It assume that no downstream try to send messages before that the upstream is
            // initialized. This assumption is enforced by the fact that
            // UpstreamMiningNode::pair only pair downstream noder with already
            // initialized upstream nodes!
            (Some(connection), false) => match connection.send(sv2_frame).await {
                Ok(_) => Ok(()),
                Err(e) => Err(e.into()),
            },
            (None, _) => {
                Self::connect(self_mutex.clone()).await?;
                let mut connection = self_mutex
                    .safe_lock(|self_| self_.connection.clone())
                    .unwrap();
                match connection.as_mut().unwrap().send(sv2_frame).await {
                    Ok(_) => match Self::setup_connection(self_mutex).await {
                        Ok(()) => Ok(()),
                        Err(()) => panic!(),
                    },
                    Err(e) => {
                        error!(
                            "Error sending message to upstream node at {} with error {}",
                            address, e
                        );
                        //Self::connect(self_mutex.clone()).await.unwrap();
                        Err(e.into())
                    }
                }
            }
        }
    }

    async fn receive(self_mutex: Arc<Mutex<Self>>) -> Result<StdFrame, crate::lib::error::Error> {
        let mut connection = self_mutex
            .safe_lock(|self_| self_.connection.clone())
            .unwrap();
        match connection.as_mut() {
            Some(connection) => match connection.receiver.recv().await {
                Ok(m) => Ok(m.try_into().unwrap()),
                Err(_) => {
                    let address = self_mutex.safe_lock(|s| s.address).unwrap();
                    error!("Upstream node {} is not available", address);
                    Err(crate::lib::error::Error::UpstreamNotAvailabe(address))
                }
            },
            None => {
<<<<<<< HEAD
                error!("No connection was found.");
=======
                println!("No connection was found.");
>>>>>>> e6a1f93a
                todo!()
            }
        }
    }

    async fn connect(self_mutex: Arc<Mutex<Self>>) -> Result<(), crate::lib::error::Error> {
        let has_connection = self_mutex
            .safe_lock(|self_| self_.connection.is_some())
            .unwrap();
        match has_connection {
            true => Ok(()),
            false => {
                let (address, authority_public_key) = self_mutex
                    .safe_lock(|self_| (self_.address, self_.authority_public_key))
                    .unwrap();
                let socket = TcpStream::connect(address).await.map_err(|_| {
                    error!("Upstream node {} is not available", address);
                    crate::lib::error::Error::UpstreamNotAvailabe(address)
                })?;
                info!(
                    "Connected to upstream node {}: now handling noise handshake",
                    address
                );

                let initiator = Initiator::from_raw_k(authority_public_key).unwrap();
                let (receiver, sender) =
                    Connection::new(socket, HandshakeRole::Initiator(initiator)).await;
                let connection = UpstreamMiningConnection { receiver, sender };
                self_mutex
                    .safe_lock(|self_| {
                        self_.connection = Some(connection);
                    })
                    .unwrap();
                Ok(())
            }
        }
    }

    #[async_recursion]
    async fn setup_connection(self_mutex: Arc<Mutex<Self>>) -> Result<(), ()> {
        let sv2_connection = self_mutex.safe_lock(|self_| self_.sv2_connection).unwrap();

        match sv2_connection {
            None => Ok(()),
            Some(sv2_connection) => {
                let flags = sv2_connection.setup_connection_flags;
                let version = sv2_connection.version;
                let frame = self_mutex
                    .safe_lock(|self_| self_.new_setup_connection_frame(flags, version, version))
                    .unwrap();
                Self::send(self_mutex.clone(), frame)
                    .await
                    .map_err(|e| (error!("Failed to send {:?}", e)))?;

                let cloned = self_mutex.clone();
                let mut response = task::spawn(async { Self::receive(cloned).await })
                    .await
                    .unwrap()
                    .unwrap();

                let message_type = response.get_header().unwrap().msg_type();
                let payload = response.payload();
                match (message_type, payload).try_into() {
                    Ok(CommonMessages::SetupConnectionSuccess(_)) => {
                        let receiver = self_mutex
                            .safe_lock(|self_| self_.connection.clone().unwrap().receiver)
                            .unwrap();
                        Self::relay_incoming_messages(self_mutex, receiver);
                        Ok(())
                    }
                    _ => panic!(),
                }
            }
        }
    }

    fn relay_incoming_messages(
        self_: Arc<Mutex<Self>>,
        //_downstreams: HashMap<u32, Downstream>,
        receiver: Receiver<EitherFrame>,
    ) {
        task::spawn(async move {
            loop {
                if let Ok(message) = receiver.recv().await {
                    let incoming: StdFrame = message.try_into().unwrap();
                    Self::next(self_.clone(), incoming).await;
                } else {
                    Self::exit(self_);
                    break;
                }
            }
        });
    }
    pub fn get_id(&self) -> u32 {
        self.id
    }

    pub fn remove_dowstream(self_: Arc<Mutex<Self>>, down: &Arc<Mutex<DownstreamMiningNode>>) {
        self_
            .safe_lock(|s| s.downstream_selector.remove_downstream(down))
            .unwrap();
    }

    fn exit(self_: Arc<Mutex<Self>>) {
        crate::remove_upstream(self_.safe_lock(|s| s.id).unwrap());
        let downstreams = self_
            .safe_lock(|s| s.downstream_selector.get_all_downstreams())
            .unwrap();
        let mut dowstreams_: Vec<Arc<Mutex<DownstreamMiningNode>>> = vec![];
        for d in downstreams {
            if let Some(id) = d
                .safe_lock(|d| match &d.status {
                    super::downstream_mining::DownstreamMiningNodeStatus::Initializing => None,
                    super::downstream_mining::DownstreamMiningNodeStatus::Paired(_) => None,
                    super::downstream_mining::DownstreamMiningNodeStatus::ChannelOpened(
                        channel,
                    ) => match channel {
                        Channel::DowntreamHomUpstreamGroup { channel_id, .. } => Some(*channel_id),
                        Channel::DowntreamHomUpstreamExtended { channel_id, .. } => {
                            Some(*channel_id)
                        }
                        Channel::DowntreamNonHomUpstreamExtended { .. } => todo!(),
                    },
                })
                .unwrap()
            {
                self_
                    .safe_lock(|s| s.downstream_selector.remove_downstreams_in_channel(id))
                    .unwrap();
                {
                    dowstreams_.push(d);
                }
            }
        }
        for d in dowstreams_ {
            // TODO make sure that each reference have been dropped
            if dbg!(Arc::strong_count(&d)) > 1 {
                //todo!()
            }
            DownstreamMiningNode::exit(d);
        }
    }

    pub async fn next(self_mutex: Arc<Mutex<Self>>, mut incoming: StdFrame) {
        let message_type = incoming.get_header().unwrap().msg_type();
        let payload = incoming.payload();

        let routing_logic = crate::get_routing_logic();

        let next_message_to_send = UpstreamMiningNode::handle_message_mining(
            self_mutex.clone(),
            message_type,
            payload,
            routing_logic,
        );
        match next_message_to_send {
            Ok(SendTo::RelaySameMessageToRemote(downstream)) => {
                let sv2_frame: codec_sv2::Sv2Frame<MiningDeviceMessages, buffer_sv2::Slice> =
                    incoming.map(|payload| payload.try_into().unwrap());

                DownstreamMiningNode::send(downstream.clone(), sv2_frame)
                    .await
                    .unwrap();
            }
            Ok(SendTo::RelayNewMessageToRemote(downstream_mutex, message)) => {
                let message = MiningDeviceMessages::Mining(message);
                let frame: DownstreamFrame = message.try_into().unwrap();
                DownstreamMiningNode::send(downstream_mutex, frame)
                    .await
                    .unwrap();
            }
            Ok(SendTo::Respond(message)) => {
                let message = PoolMessages::Mining(message);
                let frame: StdFrame = message.try_into().unwrap();
                UpstreamMiningNode::send(self_mutex, frame).await.unwrap();
            }
            Ok(SendTo::Multiple(sends_to)) => {
                for send_to in sends_to {
                    match send_to {
                        SendTo::RelayNewMessageToRemote(downstream_mutex, message) => {
                            let message = MiningDeviceMessages::Mining(message);
                            let frame: DownstreamFrame = message.try_into().unwrap();
                            DownstreamMiningNode::send(downstream_mutex, frame)
                                .await
                                .unwrap();
                        }
                        SendTo::RelaySameMessageToRemote(downstream_mutex) => {
                            let frame: codec_sv2::Sv2Frame<
                                MiningDeviceMessages,
                                buffer_sv2::Slice,
                            > = incoming.clone().map(|payload| payload.try_into().unwrap());
                            DownstreamMiningNode::send(downstream_mutex, frame)
                                .await
                                .unwrap();
                        }
                        SendTo::Respond(message) => {
                            let message = PoolMessages::Mining(message);
                            let frame: StdFrame = message.try_into().unwrap();
                            UpstreamMiningNode::send(self_mutex.clone(), frame)
                                .await
                                .unwrap();
                        }
                        SendTo::None(_) => (),
                        SendTo::Multiple(_) => panic!("Nested SendTo::Multiple not supported"),
                        _ => panic!(),
                    }
                }
            }
            Ok(SendTo::None(_)) => (),
            Ok(_) => panic!(),
            Err(Error::NoDownstreamsConnected) => (),
            Err(e) => panic!("{:?}", e),
        }
    }

    #[async_recursion]
    async fn setup_flag_and_version(
        self_mutex: Arc<Mutex<Self>>,
        flags: Option<u32>,
        min_version: u16,
        max_version: u16,
    ) -> Result<(), crate::lib::error::Error> {
        let flags = flags.unwrap_or(0b0000_0000_0000_0000_0000_0000_0000_0110);
        let frame = self_mutex
            .safe_lock(|self_| self_.new_setup_connection_frame(flags, min_version, max_version))
            .unwrap();
        Self::send(self_mutex.clone(), frame).await?;

        let cloned = self_mutex.clone();
        let mut response = task::spawn(async { Self::receive(cloned).await })
            .await
            .unwrap()
            .unwrap();

        let message_type = response.get_header().unwrap().msg_type();
        let payload = response.payload();
        match (message_type, payload).try_into() {
            Ok(CommonMessages::SetupConnectionSuccess(m)) => {
                let receiver = self_mutex
                    .safe_lock(|self_| {
                        self_.sv2_connection = Some(Sv2MiningConnection {
                            version: m.used_version,
                            setup_connection_flags: flags,
                            setup_connection_success_flags: m.flags,
                        });
                        self_.connection.clone().unwrap().receiver
                    })
                    .unwrap();
                Self::relay_incoming_messages(self_mutex.clone(), receiver);
                if self_mutex
                    .safe_lock(|s| s.channel_kind.is_extended())
                    .unwrap()
                {
                    Self::open_extended_channel(self_mutex.clone()).await
                }
                Ok(())
            }
            Ok(CommonMessages::SetupConnectionError(m)) => {
                if m.flags != 0 {
                    let flags = flags ^ m.flags;
                    // We need to send SetupConnection again as we do not yet know the version of
                    // upstream
                    // debounce this?
                    Self::setup_flag_and_version(self_mutex, Some(flags), min_version, max_version)
                        .await
                } else {
                    let error_message = std::str::from_utf8(m.error_code.inner_as_ref())
                        .unwrap()
                        .to_string();
                    Err(crate::lib::error::Error::SetupConnectionError(
                        error_message,
                    ))
                }
            }
            Ok(_) => todo!(),
            Err(_) => todo!(),
        }
    }

    async fn open_extended_channel(self_mutex: Arc<Mutex<Self>>) {
        let message = PoolMessages::Mining(Mining::OpenExtendedMiningChannel(
            OpenExtendedMiningChannel {
                request_id: 0,
                user_identity: "proxy".to_string().try_into().unwrap(),
                nominal_hash_rate: 100_000_000_000_000.0,
                max_target: [
                    255, 255, 255, 255, 255, 255, 255, 255, 255, 255, 255, 255, 255, 255, 255, 255,
                    255, 255, 255, 255, 255, 255, 255, 255, 255, 255, 255, 255, 255, 255, 255, 255,
                ]
                .try_into()
                .unwrap(),
                min_extranonce_size: crate::MIN_EXTRANONCE_SIZE,
            },
        ));
        #[allow(unused_must_use)]
        Self::send(self_mutex.clone(), message.try_into().unwrap())
            .await
            .unwrap();

        Self::wait_for_channel_factory(self_mutex).await;
    }

    async fn wait_for_channel_factory(self_mutex: Arc<Mutex<UpstreamMiningNode>>) {
        while !self_mutex
            .safe_lock(|s| s.channel_kind.is_initialized())
            .unwrap()
        {
            tokio::time::sleep(Duration::from_secs(1)).await;
        }
    }

    fn new_setup_connection_frame(
        &self,
        flags: u32,
        min_version: u16,
        max_version: u16,
    ) -> StdFrame {
        let endpoint_host = self
            .address
            .ip()
            .to_string()
            .into_bytes()
            .try_into()
            .unwrap();
        let vendor = String::new().try_into().unwrap();
        let hardware_version = String::new().try_into().unwrap();
        let firmware = String::new().try_into().unwrap();
        let device_id = String::new().try_into().unwrap();
        let setup_connection: PoolMessages = SetupConnection {
            protocol: Protocol::MiningProtocol,
            min_version,
            max_version,
            flags,
            endpoint_host,
            endpoint_port: self.address.port(),
            vendor,
            hardware_version,
            firmware,
            device_id,
        }
        .into();
        setup_connection.try_into().unwrap()
    }

    pub fn open_standard_channel_down(
        &mut self,
        request_id: u32,
        downstream_hash_rate: f32,
        id_header_only: bool,
        channel_id: u32,
    ) -> Vec<Mining<'static>> {
        match &mut self.channel_kind {
            // When channel kind is Group (that means that no extended channels is open between
            // proxy and this upstream) opening channel is handled by upstream and proxy must only
            // relay messages
            ChannelKind::Group(_) => {
                panic!("Open satandard channel down for group up not supported")
            }
            ChannelKind::Extended(Some(factory)) => {
                self.downstream_selector
                    .on_open_standard_channel_success(request_id, 0, channel_id)
                    .unwrap();
                let messages = factory
                    .add_standard_channel(
                        request_id,
                        downstream_hash_rate,
                        id_header_only,
                        channel_id,
                    )
                    .unwrap();
                messages.into_iter().map(|x| x.into_static()).collect()
            }
            ChannelKind::ExtendedWithNegotiator(Some(factory)) => {
                self.downstream_selector
                    .on_open_standard_channel_success(request_id, 0, channel_id)
                    .unwrap();
                let messages = factory
                    .add_standard_channel(
                        request_id,
                        downstream_hash_rate,
                        id_header_only,
                        channel_id,
                    )
                    .unwrap();
                messages.into_iter().map(|x| x.into_static()).collect()
            }
            _ => panic!("Channel factory not initialized"),
        }
    }

    pub fn handle_std_shr(
        self_: Arc<Mutex<Self>>,
        share_: SubmitSharesStandard,
    ) -> Result<Mining<'static>, Error> {
        if self_.safe_lock(|s| s.channel_kind.is_extended()).unwrap() {
            let share = self_
                .safe_lock(|s| {
                    let factory = s.channel_kind.get_factory();
                    factory.on_submit_shares_standard(share_.clone())
                })
                .unwrap()?;
            match share {
                OnNewShare::SendErrorDownstream(e) => Ok(Mining::SubmitSharesError(e)),
                OnNewShare::SendSubmitShareUpstream(s) => match s {
                    Share::Extended(s) => {
                        let message = Mining::SubmitSharesExtended(s);
                        let message = PoolMessages::Mining(message);
                        let frame: StdFrame = message.try_into().unwrap();
                        tokio::task::spawn(async move {
                            UpstreamMiningNode::send(self_.clone(), frame)
                                .await
                                .unwrap();
                        });
                        let success = SubmitSharesSuccess {
                            channel_id: share_.channel_id,
                            last_sequence_number: share_.sequence_number,
                            new_submits_accepted_count: 1,
                            new_shares_sum: 1,
                        };
                        let message = Mining::SubmitSharesSuccess(success);
                        Ok(message)
                    }
                    Share::Standard(_) => unreachable!(),
                },
                OnNewShare::RelaySubmitShareUpstream => todo!(),
                OnNewShare::ShareMeetBitcoinTarget((share, Some(template_id), coinbase)) => {
                    match share {
                        Share::Extended(s) => {
                            let solution = SubmitSolution {
                                template_id,
                                version: s.version,
                                header_timestamp: s.ntime,
                                header_nonce: s.nonce,
                                coinbase_tx: coinbase.try_into().unwrap(),
                            };
                            let sender = self_
                                .safe_lock(|s| s.solution_sender.clone())
                                .unwrap()
                                .unwrap();
                            // The below channel should never be full is ok to block
                            sender.send_blocking(solution).unwrap();

                            let message = Mining::SubmitSharesExtended(s);
                            let message = PoolMessages::Mining(message);
                            let frame: StdFrame = message.try_into().unwrap();
                            tokio::task::spawn(async move {
                                UpstreamMiningNode::send(self_.clone(), frame)
                                    .await
                                    .unwrap();
                            });
                            let success = SubmitSharesSuccess {
                                channel_id: share_.channel_id,
                                last_sequence_number: share_.sequence_number,
                                new_submits_accepted_count: 1,
                                new_shares_sum: 1,
                            };
                            let message = Mining::SubmitSharesSuccess(success);
                            Ok(message)
                        }
                        Share::Standard(_) => {
                            // on_submit_shares_standard call check_target that in the case of a Proxy
                            // and a share that is below the bitcoin target if the share is a standard
                            // share call share.into_extended making this branch unreachable.
                            unreachable!()
                        }
                    }
                }
                // When we have a ShareMeetBitcoinTarget it means that the proxy know the bitcoin
                // target that means that the proxy must have JN capabilities that means that the
                // second tuple elements can not be None but must be Some(template_id)
                OnNewShare::ShareMeetBitcoinTarget(..) => unreachable!(),
                OnNewShare::ShareMeetDownstreamTarget => {
                    let success = SubmitSharesSuccess {
                        channel_id: share_.channel_id,
                        last_sequence_number: share_.sequence_number,
                        new_submits_accepted_count: 1,
                        new_shares_sum: 1,
                    };
                    let message = Mining::SubmitSharesSuccess(success);
                    Ok(message)
                }
            }
        } else {
            unreachable!("Calling share_into_extended for an non extended upstream make no sense")
        }
    }

    // Example of how next could be implemented more efficently if no particular good log are
    // needed it just relay the majiority of messages downstream without serializing and
    // deserializing them. In order to find the Downstream at which the message must bu relayed the
    // channel id must be deserialized, but knowing the message type that is a very easy task is
    // either 4 bytes after the header or the first 4 bytes after the header + 4 bytes
    // #[cfg(test)]
    // #[allow(unused)]
    // pub async fn next_faster(&mut self, mut incoming: StdFrame) {
    //     let message_type = incoming.get_header().unwrap().msg_type();

    //     // When a channel is opened we need to setup the channel id in order to relay next messages
    //     // to the right Downstream
    //     if todo!() { // check if message_type is channel related

    //         // When a mining message is received (that is not a channel related message) always relay it downstream
    //     } else if todo!()  { // check if message_type is is a mining message
    //         // everything here can be just relayed downstream

    //         // Other sub(protocol) messages
    //     } else {
    //         todo!()
    //     }
    // }
}

impl
    ParseUpstreamMiningMessages<
        DownstreamMiningNode,
        ProxyRemoteSelector,
        MiningProxyRoutingLogic<DownstreamMiningNode, Self, ProxyRemoteSelector>,
    > for UpstreamMiningNode
{
    fn get_channel_type(&self) -> SupportedChannelTypes {
        SupportedChannelTypes::GroupAndExtended
    }

    fn is_work_selection_enabled(&self) -> bool {
        true
    }

    fn handle_open_standard_mining_channel_success(
        &mut self,
        m: OpenStandardMiningChannelSuccess,
        remote: Option<Arc<Mutex<DownstreamMiningNode>>>,
    ) -> Result<SendTo<DownstreamMiningNode>, Error> {
        match &mut self.channel_kind {
            ChannelKind::Group(group) => {
                let down_is_header_only = remote
                    .as_ref()
                    .unwrap()
                    .safe_lock(|remote| remote.is_header_only())
                    .unwrap();
                let remote = remote.unwrap();
                if down_is_header_only {
                    let mut res = vec![SendTo::RelaySameMessageToRemote(remote.clone())];
                    for message in group.on_channel_success_for_hom_downtream(&m)? {
                        res.push(SendTo::RelayNewMessageToRemote(remote.clone(), message));
                    }
                    remote
                        .safe_lock(|r| {
                            r.open_channel_for_down_hom_up_group(m.channel_id, m.group_channel_id)
                        })
                        .unwrap();
                    Ok(SendTo::Multiple(res))
                } else {
                    // Here we want to support only the case where downstream is non HOM and want to open
                    // extended channels with the proxy. Dowstream non HOM that try to open standard
                    // channel (grouped in groups) do not make much sense so for now is not supported
                    panic!()
                }
            }
            // If we opened and extended channel upstreams we should not receive this message
            ChannelKind::Extended(_) => todo!(),
            ChannelKind::ExtendedWithNegotiator(_) => todo!(),
        }
    }

    fn handle_open_extended_mining_channel_success(
        &mut self,
        m: OpenExtendedMiningChannelSuccess,
    ) -> Result<SendTo<DownstreamMiningNode>, Error> {
        let extranonce_prefix: Extranonce = m.extranonce_prefix.clone().try_into().unwrap();
        let range_0 = 0..m.extranonce_prefix.clone().to_vec().len();
        let range_1 = range_0.end..(range_0.end + EXTRANONCE_RANGE_1_LENGTH);
        let range_2 = range_1.end..(range_0.end + m.extranonce_size as usize);
        let extranonces = ExtendedExtranonce::from_upstream_extranonce(
            extranonce_prefix,
            range_0,
            range_1,
            range_2,
        )
        .unwrap();
        let len = if self.is_work_selection_enabled() {
            extranonces.get_len() as u16
        } else {
            m.extranonce_size as u16
        };

        self.channel_kind.initialize_factory(
            self.group_id.clone(),
            extranonces,
            self.downstream_share_per_minute,
            m.target.clone().try_into().unwrap(),
            len,
            m.channel_id,
        );
        Ok(SendTo::None(None))
    }

    fn handle_open_mining_channel_error(
        &mut self,
        _m: OpenMiningChannelError,
    ) -> Result<SendTo<DownstreamMiningNode>, Error> {
        todo!("460")
    }

    fn handle_update_channel_error(
        &mut self,
        _m: UpdateChannelError,
    ) -> Result<SendTo<DownstreamMiningNode>, Error> {
        todo!("470")
    }

    fn handle_close_channel(
        &mut self,
        _m: CloseChannel,
    ) -> Result<SendTo<DownstreamMiningNode>, Error> {
        todo!("480")
    }

    fn handle_set_extranonce_prefix(
        &mut self,
        _m: SetExtranoncePrefix,
    ) -> Result<SendTo<DownstreamMiningNode>, Error> {
        todo!("490")
    }

    fn handle_submit_shares_success(
        &mut self,
        m: SubmitSharesSuccess,
    ) -> Result<SendTo<DownstreamMiningNode>, Error> {
        match &self
            .downstream_selector
            .downstream_from_channel_id(m.channel_id)
        {
            Some(d) => Ok(SendTo::RelaySameMessageToRemote(d.clone())),
            None => {
                info!("Share success");
                Ok(SendTo::None(None))
            }
        }
    }

    fn handle_submit_shares_error(
        &mut self,
        _m: SubmitSharesError,
    ) -> Result<SendTo<DownstreamMiningNode>, Error> {
        Ok(SendTo::None(None))
    }

    // TODO this is usefull only for non hom upstream do we really want to support non hom upstream
    // it do not make much sense IMO.
    // For now I comment the code and put here an Error
    fn handle_new_mining_job(
        &mut self,
        _m: NewMiningJob,
    ) -> Result<SendTo<DownstreamMiningNode>, Error> {
        todo!()
        //// One and only one downstream cause the message is not extended
        //match &self
        //    .downstream_selector
        //    .get_downstreams_in_channel(m.channel_id)
        //{
        //    Some(downstreams) => {
        //        let downstream = &downstreams[0];
        //        crate::add_job_id(
        //            m.job_id,
        //            self.id,
        //            downstream.safe_lock(|d| d.prev_job_id).unwrap(),
        //        );
        //        Ok(SendTo::RelaySameMessageToRemote(downstream.clone()))
        //    }
        //    None => Err(Error::NoDownstreamsConnected),
        //}
    }

    fn handle_new_extended_mining_job(
        &mut self,
        m: NewExtendedMiningJob,
    ) -> Result<SendTo<DownstreamMiningNode>, Error> {
        debug!("Handling new extended mining job: {:?} {}", m, self.id);

        let mut res = vec![];
        match &mut self.channel_kind {
            ChannelKind::Group(group) => {
                group.on_new_extended_mining_job(&m);
                let downstreams = self
                    .downstream_selector
                    .get_downstreams_in_channel(m.channel_id)
                    .ok_or(Error::NoDownstreamsConnected)?;
                for downstream in downstreams {
                    match downstream.safe_lock(|r| r.get_channel().clone()).unwrap() {
                        Channel::DowntreamHomUpstreamGroup {
                            channel_id,
                            group_id,
                            ..
                        } => {
                            let message =
                                group.last_received_job_to_standard_job(channel_id, group_id)?;

                            res.push(SendTo::RelayNewMessageToRemote(
                                downstream.clone(),
                                Mining::NewMiningJob(message),
                            ));
                        }
                        _ => unreachable!(),
                    }
                }
            }
            ChannelKind::Extended(Some(factory)) => {
                if let Ok(messages) = factory.on_new_extended_mining_job(m.clone().as_static()) {
                    let mut new_p_hash_added = false;
                    let is_future = m.future_job;
                    let original_job_id = m.job_id;
                    if is_future {
                        self.job_up_to_down_ids.insert(original_job_id, vec![]);
                    };
                    for (id, message) in messages {
                        match &message {
                            Mining::NewExtendedMiningJob(_) => {
                                // TODO implement it if support for non HOM downstream is needed
                                todo!()
                            }
                            Mining::NewMiningJob(m) => {
                                let downstream = self
                                    .downstream_selector
                                    .downstream_from_channel_id(id)
                                    .ok_or(Error::NoDownstreamsConnected)?;
                                if is_future {
                                    let ids =
                                        self.job_up_to_down_ids.get_mut(&original_job_id).unwrap();
                                    ids.push((downstream.clone(), m.job_id));
                                };
                                res.push(SendTo::RelayNewMessageToRemote(
                                    downstream,
                                    Mining::NewMiningJob(m.clone()),
                                ));
                            }
                            Mining::SetNewPrevHash(m) => {
                                if !new_p_hash_added {
                                    let downstreams =
                                        self.downstream_selector.get_all_downstreams();
                                    for downstream in downstreams {
                                        res.push(SendTo::RelayNewMessageToRemote(
                                            downstream.clone(),
                                            Mining::SetNewPrevHash(m.clone()),
                                        ));
                                    }
                                    new_p_hash_added = true;
                                }
                            }
                            _ => todo!(),
                        }
                    }
                } else {
                    todo!()
                }
            }
            ChannelKind::Extended(None) => panic!("Factory not initialized"),
            // Just ignore it we use the negotiator
            ChannelKind::ExtendedWithNegotiator(_) => (),
        }
        Ok(SendTo::Multiple(res))
    }

    fn handle_set_new_prev_hash(
        &mut self,
        mut m: SetNewPrevHash,
    ) -> Result<SendTo<DownstreamMiningNode>, Error> {
        match &mut self.channel_kind {
            ChannelKind::Group(group) => {
                group.update_new_prev_hash(&m);

                let downstreams = self
                    .downstream_selector
                    .get_downstreams_in_channel(m.channel_id)
                    .ok_or(Error::NoDownstreamsConnected)?;

                let mut res = vec![];
                for downstream in downstreams {
                    let message = Mining::SetNewPrevHash(m.clone().into_static());
                    res.push(SendTo::RelayNewMessageToRemote(downstream.clone(), message));
                }
                Ok(SendTo::Multiple(res))
            }
            ChannelKind::Extended(factory) => {
                if factory
                    .as_mut()
                    .expect("Factory not initialized")
                    .on_new_prev_hash(m.clone().into_static())
                    .is_ok()
                {
                    match self.job_up_to_down_ids.get(&m.job_id) {
                        Some(downstreams) => {
                            let mut res = vec![];
                            for (downstream, job_id) in downstreams {
                                m.job_id = *job_id;
                                let message = Mining::SetNewPrevHash(m.clone().into_static());
                                res.push(SendTo::RelayNewMessageToRemote(
                                    downstream.clone(),
                                    message.clone(),
                                ));
                            }
                            self.job_up_to_down_ids = HashMap::new();
                            Ok(SendTo::Multiple(res))
                        }
                        None => {
                            let downstrems = self.downstream_selector.get_all_downstreams();
                            let mut res = vec![];
                            m.job_id = 0;
                            let message = Mining::SetNewPrevHash(m.into_static());
                            for downstream in downstrems {
                                res.push(SendTo::RelayNewMessageToRemote(
                                    downstream,
                                    message.clone(),
                                ));
                            }
                            self.job_up_to_down_ids = HashMap::new();
                            Ok(SendTo::Multiple(res))
                        }
                    }
                } else {
                    todo!()
                }
            }
            // we ignore set new prev hash when we use the JN
            ChannelKind::ExtendedWithNegotiator(_) => Ok(SendTo::None(None)),
        }
    }

    fn handle_set_custom_mining_job_success(
        &mut self,
        _m: SetCustomMiningJobSuccess,
    ) -> Result<SendTo<DownstreamMiningNode>, Error> {
        info!("SET CUSTOM MINIG JOB SUCCESS");
        Ok(SendTo::None(None))
    }

    fn handle_set_custom_mining_job_error(
        &mut self,
        _m: SetCustomMiningJobError,
    ) -> Result<SendTo<DownstreamMiningNode>, Error> {
        todo!("560")
    }

    fn handle_set_target(&mut self, _m: SetTarget) -> Result<SendTo<DownstreamMiningNode>, Error> {
        todo!("570")
    }

    fn handle_reconnect(&mut self, _m: Reconnect) -> Result<SendTo<DownstreamMiningNode>, Error> {
        todo!("580")
    }

    fn get_request_id_mapper(&mut self) -> Option<Arc<Mutex<RequestIdMapper>>> {
        None
    }
}

pub async fn scan(
    nodes: Vec<Arc<Mutex<UpstreamMiningNode>>>,
    min_version: u16,
    max_version: u16,
) -> Vec<Arc<Mutex<UpstreamMiningNode>>> {
    let res = Arc::new(Mutex::new(Vec::with_capacity(nodes.len())));
    let spawn_tasks: Vec<task::JoinHandle<()>> = nodes
        .iter()
        .map(|node| {
            let node = node.clone();
            let cloned = res.clone();
            task::spawn(async move {
                if let Err(e) = UpstreamMiningNode::setup_flag_and_version(
                    node.clone(),
                    None,
                    min_version,
                    max_version,
                )
                .await
                {
                    error!("{:?}", e)
                } else {
                    cloned.safe_lock(|r| r.push(node.clone())).unwrap();
                }
            })
        })
        .collect();
    for task in spawn_tasks {
        task.await.unwrap()
    }
    res.safe_lock(|r| r.clone()).unwrap()
}

impl IsUpstream<DownstreamMiningNode, ProxyRemoteSelector> for UpstreamMiningNode {
    fn get_version(&self) -> u16 {
        self.sv2_connection.unwrap().version
    }

    fn get_flags(&self) -> u32 {
        self.sv2_connection.unwrap().setup_connection_flags
    }

    fn get_supported_protocols(&self) -> Vec<Protocol> {
        vec![Protocol::MiningProtocol]
    }

    fn get_id(&self) -> u32 {
        self.id
    }

    fn get_mapper(&mut self) -> Option<&mut RequestIdMapper> {
        Some(&mut self.request_id_mapper)
    }

    fn get_remote_selector(&mut self) -> &mut ProxyRemoteSelector {
        &mut self.downstream_selector
    }
}
impl IsMiningUpstream<DownstreamMiningNode, ProxyRemoteSelector> for UpstreamMiningNode {
    fn total_hash_rate(&self) -> u64 {
        self.total_hash_rate
    }
    fn add_hash_rate(&mut self, to_add: u64) {
        self.total_hash_rate += to_add;
    }
    fn get_opened_channels(&mut self) -> &mut Vec<UpstreamChannel> {
        todo!()
    }
    fn update_channels(&mut self, _channel: UpstreamChannel) {
        todo!()
    }
}

#[cfg(test)]
mod tests {
    use super::*;
    use std::net::{IpAddr, Ipv4Addr};

    #[test]
    fn new_upstream_minining_node() {
        let id = 0;
        let address = SocketAddr::new(IpAddr::V4(Ipv4Addr::new(127, 0, 0, 1)), 8080);
        let authority_public_key = [
            215, 11, 47, 78, 34, 232, 25, 192, 195, 168, 170, 209, 95, 181, 40, 114, 154, 226, 176,
            190, 90, 169, 238, 89, 191, 183, 97, 63, 194, 119, 11, 31,
        ];
        let ids = Arc::new(Mutex::new(GroupId::new()));
        let recv_tp = None;
        let recv_ph = None;
        let request_ids = Arc::new(Mutex::new(Id::new()));
        let channel_ids = Arc::new(Mutex::new(Id::new()));
        let actual = UpstreamMiningNode::new(
            id,
            address,
            authority_public_key,
            crate::ChannelKind::Group,
            ids,
            recv_tp,
            recv_ph,
            request_ids,
            channel_ids,
            10.0,
            None,
            None,
        );

        assert_eq!(actual.id, id);

        assert_eq!(actual.total_hash_rate, 0);
        assert_eq!(actual.address, address);

        if actual.connection.is_some() {
            panic!("`UpstreamMiningNode::connection` should be `None` on call to `UpstreamMiningNode::new()`");
        }

        if actual.sv2_connection.is_some() {
            panic!("`UpstreamMiningNode::sv2_connection` should be `None` on call to `UpstreamMiningNode::new()`");
        }

        // How to test
        // assert_eq!(actual.downstream_selector, ProxyRemoteSelector::new());

        assert_eq!(actual.authority_public_key, authority_public_key);
        assert!(actual.channel_id_to_job_dispatcher.is_empty());
        assert_eq!(actual.request_id_mapper, RequestIdMapper::new());
    }
}<|MERGE_RESOLUTION|>--- conflicted
+++ resolved
@@ -486,11 +486,7 @@
                 }
             },
             None => {
-<<<<<<< HEAD
                 error!("No connection was found.");
-=======
-                println!("No connection was found.");
->>>>>>> e6a1f93a
                 todo!()
             }
         }
