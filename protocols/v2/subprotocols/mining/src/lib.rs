--- conflicted
+++ resolved
@@ -279,15 +279,12 @@
             let extranonce = vec![0; len];
             Some(Self { extranonce })
         }
-<<<<<<< HEAD
-=======
     }
 
     /// this function converts a Extranonce type to b032 type
     pub fn from_vec_with_len(mut extranonce: alloc::vec::Vec<u8>, len: usize) -> Self {
         extranonce.resize(len, 0);
         Self { extranonce }
->>>>>>> e45f4adc
     }
 
     pub fn into_b032(self) -> B032<'static> {
@@ -461,11 +458,7 @@
 }
 
 impl ExtendedExtranonce {
-<<<<<<< HEAD
-    /// returns a new ExtendedExtranonce, which inner field consists of 0
-=======
     /// every extranonce start from zero.
->>>>>>> e45f4adc
     pub fn new(range_0: Range<usize>, range_1: Range<usize>, range_2: Range<usize>) -> Self {
         debug_assert!(range_0.start == 0);
         debug_assert!(range_0.end == range_1.start);
@@ -477,9 +470,6 @@
             range_2,
         }
     }
-<<<<<<< HEAD
-    /// Specular of [Self::from_downstream_extranonce]
-=======
 
     pub fn get_len(&self) -> usize {
         self.range_2.end
@@ -489,7 +479,6 @@
         self.range_2.end - self.range_2.start
     }
 
->>>>>>> e45f4adc
     /// Suppose that P receives from the upstream an extranonce that needs to be converted into any
     /// ExtendedExtranonce, eg when an extended channel is opened. Then range_0 (that should
     /// be provided along the Extranonce) is reserved for the upstream and can't be modiefied by
@@ -590,8 +579,6 @@
                 .ok(),
         }
     }
-<<<<<<< HEAD
-=======
 
     pub fn upstream_part(&self) -> Extranonce {
         self.inner[self.range_0.start..self.range_1.end]
@@ -599,7 +586,6 @@
             .try_into()
             .unwrap()
     }
->>>>>>> e45f4adc
 }
 /// This function is used to inctrement extranonces, and it is used in next_standard and in
 /// next_extended methods. If the input consists of an array of 255 as u8 (the maxmum value) then
@@ -913,346 +899,6 @@
         target_start == target_final
     }
 
-<<<<<<< HEAD
-    #[quickcheck_macros::quickcheck]
-    fn test_next_standard_extranonce(input: (u8, u8, Vec<u8>)) -> bool {
-        let inner = from_arbitrary_vec_to_array(input.2.clone());
-        let r0 = input.0 as usize;
-        let r1 = input.1 as usize;
-        let r0 = r0 % EXTRANONCE_LEN;
-        let r1 = r1 % EXTRANONCE_LEN;
-        let mut ranges = Vec::from([r0, r1]);
-        ranges.sort();
-        let range_0 = 0..ranges[0];
-        let range_1 = ranges[0]..ranges[1];
-        let range_2 = ranges[1]..EXTRANONCE_LEN;
-        let extended_extranonce_start = ExtendedExtranonce {
-            inner,
-            range_0: range_0.clone(),
-            range_1: range_1.clone(),
-            range_2: range_2.clone(),
-        };
-        let extranonce_expected: Extranonce =
-            Extranonce::from(&mut extended_extranonce_start.clone())
-                .next()
-                .into();
-        match extended_extranonce_start.clone().next_standard() {
-            Some(extranonce_next) => extranonce_expected == extranonce_next,
-            None => {
-                for b in inner[range_2.start..range_2.end].iter() {
-                    if b != &255_u8 {
-                        return false;
-                    }
-                }
-                true
-            }
-        }
-    }
-
-    #[quickcheck_macros::quickcheck]
-    fn test_next_extended_extranonce(input: (u8, u8, Vec<u8>, u8)) -> bool {
-        let inner = from_arbitrary_vec_to_array(input.2);
-        let r0 = input.0 as usize;
-        let r1 = input.1 as usize;
-        let r0 = r0 % (EXTRANONCE_LEN + 1);
-        let r1 = r1 % (EXTRANONCE_LEN + 1);
-        let required_len = (input.3 as usize % EXTRANONCE_LEN) + 1;
-        let mut ranges = Vec::from([r0, r1]);
-        ranges.sort();
-        let range_0 = 0..ranges[0];
-        let range_1 = ranges[0]..ranges[1];
-        let range_2 = ranges[1]..EXTRANONCE_LEN;
-        let extended_extranonce_start = ExtendedExtranonce {
-            inner,
-            range_0: range_0.clone(),
-            range_1: range_1.clone(),
-            range_2: range_2.clone(),
-        };
-        let range_1_of_extended_extranonce =
-            &mut extended_extranonce_start.clone().inner[range_1.clone()];
-
-        let incremented_inner = match increment_bytes_be(range_1_of_extended_extranonce) {
-            Ok(_) => {
-                let incremented_inner_ = &[
-                    &inner[range_0.clone()],
-                    &range_1_of_extended_extranonce.to_vec()[..],
-                    &inner[range_2.clone()],
-                ]
-                .concat();
-                let incremented_inner_: [u8; 32] = incremented_inner_[..].try_into().unwrap();
-                Some(incremented_inner_)
-            }
-            Err(_) => None,
-        };
-        match extended_extranonce_start
-            .clone()
-            .next_extended(required_len)
-        {
-            Some(extranonce_next) => match incremented_inner {
-                Some(incremented_inner_) => {
-                    ExtendedExtranonce::from_extranonce(extranonce_next, range_0, range_1, range_2)
-                        .inner
-                        == incremented_inner_
-                }
-                None => false,
-            },
-            None => {
-                if required_len > range_2.len() {
-                    return true;
-                } else {
-                    for b in inner[range_1].iter() {
-                        if b != &255_u8 {
-                            return false;
-                        }
-                    }
-                };
-                return true;
-            }
-        }
-    }
-
-    // this test checks the functions from_upstream_extranonce and from_extranonce.
-    #[quickcheck_macros::quickcheck]
-    fn test_extranonce_from_extended_extranonce(input: (u8, u8, Vec<u8>, usize)) -> bool {
-        let inner = from_arbitrary_vec_to_array(input.2.clone());
-        let extranonce_len = input.3.clone() % MAX_EXTRANONCE_LEN + 1;
-        let r0 = input.0 as usize;
-        let r1 = input.1 as usize;
-        let r0 = r0 % (extranonce_len + 1);
-        let r1 = r1 % (extranonce_len + 1);
-        let mut ranges = Vec::from([r0, r1]);
-        ranges.sort();
-        let range_0 = 0..ranges[0];
-        let range_1 = ranges[0]..ranges[1];
-        let range_2 = ranges[1]..extranonce_len;
-        let extended_extranonce_start = ExtendedExtranonce {
-
-            inner,
-            range_0: range_0.clone(),
-            range_1: range_1.clone(),
-            range_2: range_2.clone(),
-        };
-        let extranonce = match extended_extranonce_start.next_extended(0) {
-            Some(x) => x,
-            None => return true,
-        };
-
-        let extended_extranonce_final = ExtendedExtranonce::from_upstream_extranonce(
-            extranonce,
-            range_0.clone(),
-            range_1.clone(),
-            range_2.clone(),
-        );
-        match extended_extranonce_final {
-            Some(extended_extranonce_final) => {
-                for b in extended_extranonce_final.inner[range_2.start..range_2.end].iter() {
-                    if b != &0 {
-                        return false;
-                    }
-                }
-                extended_extranonce_final.inner[range_0.clone().start..range_1.end]
-                    == extended_extranonce_start.inner[range_0.start..range_1.end]
-            }
-            None => {
-                for b in inner[range_1.start..range_2.end].iter() {
-                    if b != &0 {
-                        return true;
-                    }
-                }
-                return false;
-            }
-        }
-    }
-    // test next_standard_method
-    #[quickcheck_macros::quickcheck]
-    fn test_next_standard_extranonce(input: (u8, u8, Vec<u8>, usize)) -> bool {
-        let inner = from_arbitrary_vec_to_array(input.2.clone());
-        let extranonce_len = input.3.clone() % MAX_EXTRANONCE_LEN + 1;
-        let r0 = input.0 as usize;
-        let r1 = input.1 as usize;
-        let r0 = r0 % (extranonce_len + 1);
-        let r1 = r1 % (extranonce_len + 1);
-        let mut ranges = Vec::from([r0, r1]);
-        ranges.sort();
-        let range_0 = 0..ranges[0];
-        let range_1 = ranges[0]..ranges[1];
-        let range_2 = ranges[1]..extranonce_len;
-        let extended_extranonce_start = ExtendedExtranonce {
-            inner,
-            range_0: range_0.clone(),
-            range_1: range_1.clone(),
-            range_2: range_2.clone(),
-        };
-        let mut extranonce_copy: Extranonce =
-            Extranonce::from(&mut extended_extranonce_start.clone());
-        let extranonce_expected_b032: Option<B032> = extranonce_copy.next();
-        match extended_extranonce_start.clone().next_standard() {
-            Some(extranonce_next) => match extranonce_expected_b032 {
-                Some(b032) =>
-                // the range_2 of extranonce_next must be equal to the range_2 of the
-                // conversion of extranonce_copy.next() converted in extranonce
-                {
-                    extranonce_next.extranonce[range_2.start..range_2.end] == Extranonce::from(b032.clone()).extranonce[range_2.start..range_2.end]
-                    // the range_1 of the conversion of extranonce_copy.next() converted in
-                    // extranonce must remain unchanged
-                    && Extranonce::from(b032.clone()).extranonce[range_1.start..range_1.end]== extended_extranonce_start.inner[range_1.start..range_1.end]
-                    // the range_1 if extranonce_next is set to zero by the method .next_standard()
-                    && extranonce_next.extranonce[range_1.start..range_1.end]==vec![0 as u8; range_1.len()]
-                }
-                None => false,
-            },
-            // if .next_standard() method falls in None case, this means that the range_2 is at maximum
-            // value, so every entry must be 255 as u8
-            None => {
-                for b in inner[range_2.start..range_2.end].iter() {
-                    if b != &255_u8 {
-                        return false;
-                    }
-                }
-                true
-            }
-        }
-    }
-    #[quickcheck_macros::quickcheck]
-    fn test_next_stndard2(input: (u8, u8, Vec<u8>, usize)) -> bool {
-        let inner = from_arbitrary_vec_to_array(input.2.clone());
-        let extranonce_len = input.3.clone() % MAX_EXTRANONCE_LEN + 1;
-        let r0 = input.0 as usize;
-        let r1 = input.1 as usize;
-        let r0 = r0 % (extranonce_len + 1);
-        let r1 = r1 % (extranonce_len + 1);
-        let mut ranges = Vec::from([r0, r1]);
-        ranges.sort();
-        let range_0 = 0..ranges[0];
-        let range_1 = ranges[0]..ranges[1];
-        let range_2 = ranges[1]..extranonce_len;
-        let mut extended_extranonce_start = ExtendedExtranonce {
-            inner,
-            range_0: range_0.clone(),
-            range_1: range_1.clone(),
-            range_2: range_2.clone(),
-        };
-        match extended_extranonce_start.next_standard() {
-            Some(v) => {
-                extended_extranonce_start.inner[range_2.clone()] == v.extranonce[range_2]
-                    && extended_extranonce_start.inner[range_0.clone()]
-                        == v.extranonce[range_0.clone()]
-                    && v.extranonce[range_1.clone()] == vec![0; range_1.end - range_1.start]
-            }
-            None => true,
-        }
-    }
-
-    #[quickcheck_macros::quickcheck]
-    fn test_next_extended_extranonce(input: (u8, u8, Vec<u8>, usize, usize)) -> bool {
-        let inner = from_arbitrary_vec_to_array(input.2.clone());
-        let extranonce_len = input.3.clone() % MAX_EXTRANONCE_LEN + 1;
-        let r0 = input.0 as usize;
-        let r1 = input.1 as usize;
-        let r0 = r0 % (extranonce_len + 1);
-        let r1 = r1 % (extranonce_len + 1);
-        let required_len = input.4;
-        let mut ranges = Vec::from([r0, r1]);
-        ranges.sort();
-        let range_0 = 0..ranges[0];
-        let range_1 = ranges[0]..ranges[1];
-        let range_2 = ranges[1]..extranonce_len;
-        let mut extended_extranonce = ExtendedExtranonce {
-            inner,
-            range_0: range_0.clone(),
-            range_1: range_1.clone(),
-            range_2: range_2.clone(),
-        };
-        match extended_extranonce.next_extended(required_len) {
-            Some(extranonce) => {
-                extended_extranonce.inner[..range_1.end] == extranonce.extranonce[..]
-            }
-            None => {
-                if required_len > range_2.end - range_2.start {
-                    return true;
-                };
-                let mut range_1_start = inner[range_1.clone()].to_vec();
-                increment_bytes_be(&mut range_1_start).is_err()
-            }
-        }
-    }
-    #[quickcheck_macros::quickcheck]
-    fn test_target_from_u256(input: (u128, u128)) -> bool {
-        let target_expected = Target {
-            head: input.0,
-            tail: input.1,
-        };
-
-        let bytes = [&input.0.to_ne_bytes()[..], &input.1.to_ne_bytes()[..]].concat();
-        let u256: U256 = bytes.try_into().unwrap();
-        let target_final: Target = u256.clone().into();
-
-        let u256_final: U256 = target_final.clone().into();
-
-        target_expected == target_final && u256_final == u256
-    }
-    #[quickcheck_macros::quickcheck]
-    fn test_target_to_u256(input: (u128, u128)) -> bool {
-        let target_start = Target {
-            head: input.0,
-            tail: input.1,
-        };
-        let u256 = U256::<'static>::from(target_start.clone());
-        let target_final = Target::from(u256);
-        target_final == target_final
-    }
-
-    #[quickcheck_macros::quickcheck]
-    fn test_ord_for_target_positive_increment(input: (u128, u128, u128, u128)) -> bool {
-        let max = u128::MAX;
-        // we want input.0 and input.1 >= 0 and < u128::MAX
-        let input = (input.0 % max, input.1 % max, input.2, input.3);
-        let target_start = Target {
-            head: input.0,
-            tail: input.1,
-        };
-        let positive_increment = (
-            input.2 % (max - target_start.head) + 1,
-            input.3 % (max - target_start.tail) + 1,
-        );
-        let target_final = Target {
-            head: target_start.head + positive_increment.0,
-            tail: target_start.tail + positive_increment.1,
-        };
-        target_final > target_start
-    }
-
-    #[quickcheck_macros::quickcheck]
-    fn test_ord_for_target_negative_increment(input: (u128, u128, u128, u128)) -> bool {
-        let max = u128::MAX;
-        let input = (input.0 % max + 1, input.1 % max + 1, input.2, input.3);
-        let target_start = Target {
-            head: input.0,
-            tail: input.1,
-        };
-        let negative_increment = (
-            input.2 % target_start.head + 1,
-            input.3 % target_start.tail + 1,
-        );
-        let target_final = Target {
-            head: target_start.head - negative_increment.0,
-            tail: target_start.tail - negative_increment.1,
-        };
-        target_final < target_start
-    }
-
-    #[quickcheck_macros::quickcheck]
-    fn test_ord_for_target_zero_increment(input: (u128, u128)) -> bool {
-        let target_start = Target {
-            head: input.0,
-            tail: input.1,
-        };
-        let target_final = target_start.clone();
-        target_start == target_final
-    }
-
-=======
->>>>>>> e45f4adc
     use core::convert::TryInto;
     fn from_arbitrary_vec_to_array(vec: Vec<u8>) -> [u8; 32] {
         if vec.len() >= 32 {
@@ -1268,87 +914,4 @@
             result[..].try_into().unwrap()
         }
     }
-<<<<<<< HEAD
-
-    #[quickcheck_macros::quickcheck]
-    fn test_target_from_u256(input: (u128, u128)) -> bool {
-        let target_start = Target {
-            head: input.0,
-            tail: input.1,
-        };
-        let u256 = U256::<'static>::from(target_start.clone());
-        let target_final = Target::from(u256);
-        target_final == target_final
-    }
-
-    #[quickcheck_macros::quickcheck]
-    fn test_ord_for_target_positive_increment(input: (u128, u128, u128, u128)) -> bool {
-        let max = u128::MAX;
-        let input = (input.0 % max, input.1 % max, input.2, input.3);
-        let target_start = Target {
-            head: input.0,
-            tail: input.1,
-        };
-        let positive_increment = (
-            input.2 % (max - target_start.head) + 1,
-            input.3 % (max - target_start.tail) + 1,
-        );
-        let target_final = Target {
-            head: target_start.head + positive_increment.0,
-            tail: target_start.tail + positive_increment.1,
-        };
-        match target_start.cmp(&target_final) {
-            core::cmp::Ordering::Less => true,
-            _ => false,
-        }
-    }
-
-    #[quickcheck_macros::quickcheck]
-    fn test_ord_for_target_negative_increment(input: (u128, u128, u128, u128)) -> bool {
-        let max = u128::MAX;
-        let input = (input.0 % max + 1, input.1 % max + 1, input.2, input.3);
-        let target_start = Target {
-            head: input.0,
-            tail: input.1,
-        };
-        let negative_increment = (
-            input.2 % target_start.head + 1,
-            input.3 % target_start.tail + 1,
-        );
-        let target_final = Target {
-            head: target_start.head - negative_increment.0,
-            tail: target_start.tail - negative_increment.1,
-        };
-        match target_start.cmp(&target_final) {
-            core::cmp::Ordering::Greater => true,
-            _ => false,
-        }
-    }
-
-    #[quickcheck_macros::quickcheck]
-    fn test_ord_for_target_zero_increment(input: (u128, u128)) -> bool {
-        let max = u128::MAX;
-        let target_start = Target {
-            head: input.0,
-            tail: input.1,
-        };
-        let target_final = target_start.clone();
-        match target_start.cmp(&target_final) {
-            core::cmp::Ordering::Equal => true,
-            _ => false,
-        }
-    }
-
-    //#[quickcheck_macros::quickcheck]
-    //fn test_from_32_bytes(input: Vec<u8>) -> bool {
-    //    let input_start =  from_arbitrary_vec_to_array(input);
-    //    let target: Target = input_start.into();
-    //    let target_final = target_start.clone();
-    //    match target_start.cmp(&target_final){
-    //         core::cmp::Ordering::Equal => true,
-    //         _ => false,
-    //    }
-    //}
-=======
->>>>>>> e45f4adc
 }