--- conflicted
+++ resolved
@@ -35,18 +35,10 @@
                 while let Some(i) = pid {
                     let p = process[index].as_mut();
                     pid = p.as_ref().unwrap().id();
-<<<<<<< HEAD
-                    println!("Child still alive (kill command) @{:?}", pid);
-=======
->>>>>>> 0d24538b
                     p.unwrap().kill().await;
                     tokio::time::sleep(std::time::Duration::from_millis(1000)).await;
                 }
                 let p = process[index].as_mut();
-<<<<<<< HEAD
-                println!("Child killed (kill command) @{:?}", &p.as_ref().unwrap().id());
-=======
->>>>>>> 0d24538b
             } else if command.command == "sleep" {
                 let ms: u64 = command.args[0].parse().unwrap();
                 tokio::time::sleep(std::time::Duration::from_millis(ms)).await;
@@ -455,18 +447,10 @@
         for child in self.process {
             if let Some(mut child) = child {
                 while let Some(i) = &child.id() {
-<<<<<<< HEAD
-                    println!("Child still alive @{:?}", &child.id());
-                    child.kill().await;
-                    tokio::time::sleep(std::time::Duration::from_millis(1000)).await;
-                }
-                println!("Child killed @{:?}", &child.id());
-=======
                     // Sends kill signal and waits 1 second before checking to ensure child was killed
                     child.kill().await;
                     tokio::time::sleep(std::time::Duration::from_millis(1000)).await;
                 }
->>>>>>> 0d24538b
             }
         }
     }
